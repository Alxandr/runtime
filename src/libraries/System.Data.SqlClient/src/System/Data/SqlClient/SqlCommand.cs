--- conflicted
+++ resolved
@@ -3217,9 +3217,10 @@
                 return null;
         }
 
-        private void GetRPCObject(int systemParamCount, int userParamCount, ref _SqlRPC rpc)
+        private void GetRPCObject(int paramCount, ref _SqlRPC rpc)
         {
             // Designed to minimize necessary allocations
+            int ii;
             if (rpc == null)
             {
                 if (_rpcArrayOf1 == null)
@@ -3230,39 +3231,42 @@
                 rpc = _rpcArrayOf1[0];
             }
 
+            rpc.ProcID = 0;
+            rpc.rpcName = null;
             rpc.options = 0;
-            rpc.systemParamCount = systemParamCount;
-
-            int currentCount = rpc.systemParams?.Length ?? 0;
+
+
             // Make sure there is enough space in the parameters and paramoptions arrays
-            if (currentCount < systemParamCount)
-            {
-                Array.Resize(ref rpc.systemParams, systemParamCount);
-                Array.Resize(ref rpc.systemParamOptions, systemParamCount);
-                for (int index = currentCount; index < systemParamCount; index++)
-                {
-                    rpc.systemParams[index] = new SqlParameter();
-                }
-            }
-            for (int ii = 0; ii < systemParamCount; ii++)
-            {
-                rpc.systemParamOptions[ii] = 0;
-            }
-            if ((rpc.userParamMap?.Length ?? 0) < userParamCount)
-            {
-                Array.Resize(ref rpc.userParamMap, userParamCount);
+            if (rpc.parameters == null || rpc.parameters.Length < paramCount)
+            {
+                rpc.parameters = new SqlParameter[paramCount];
+            }
+            else if (rpc.parameters.Length > paramCount)
+            {
+                rpc.parameters[paramCount] = null;    // Terminator
+            }
+            if (rpc.paramoptions == null || (rpc.paramoptions.Length < paramCount))
+            {
+                rpc.paramoptions = new byte[paramCount];
+            }
+            else
+            {
+                for (ii = 0; ii < paramCount; ii++)
+                    rpc.paramoptions[ii] = 0;
             }
         }
 
         private void SetUpRPCParameters(_SqlRPC rpc, int startCount, bool inSchema, SqlParameterCollection parameters)
         {
+            int ii;
             int paramCount = GetParameterCount(parameters);
-            int userParamCount = 0;
-
-            for (int index = 0; index < paramCount; index++)
-            {
-                SqlParameter parameter = parameters[index];
-                parameter.Validate(index, CommandType.StoredProcedure == CommandType);
+            int j = startCount;
+            TdsParser parser = _activeConnection.Parser;
+
+            for (ii = 0; ii < paramCount; ii++)
+            {
+                SqlParameter parameter = parameters[ii];
+                parameter.Validate(ii, CommandType.StoredProcedure == CommandType);
 
                 // func will change type to that with a 4 byte length if the type has a two
                 // byte length and a parameter length > than that expressible in 2 bytes
@@ -3273,12 +3277,12 @@
 
                 if (ShouldSendParameter(parameter))
                 {
-                    byte options = 0;
+                    rpc.parameters[j] = parameter;
 
                     // set output bit
                     if (parameter.Direction == ParameterDirection.InputOutput ||
                         parameter.Direction == ParameterDirection.Output)
-                        options = TdsEnums.RPC_PARAM_BYREF;
+                        rpc.paramoptions[j] = TdsEnums.RPC_PARAM_BYREF;
 
                     // set default value bit
                     if (parameter.Direction != ParameterDirection.Output)
@@ -3290,58 +3294,50 @@
                         // TVPs use DEFAULT and do not allow NULL, even for schema only.
                         if (null == parameter.Value && (!inSchema || SqlDbType.Structured == parameter.SqlDbType))
                         {
-                            options |= TdsEnums.RPC_PARAM_DEFAULT;
-                        }
-                    }
-
-                    rpc.userParamMap[userParamCount] = ((((long)options) << 32) | (long)index);
-                    userParamCount += 1;
+                            rpc.paramoptions[j] |= TdsEnums.RPC_PARAM_DEFAULT;
+                        }
+                    }
+
                     // Must set parameter option bit for LOB_COOKIE if unfilled LazyMat blob
-
-                }
-            }
-            rpc.userParamCount = userParamCount;
-            rpc.userParams = parameters;
+                    j++;
+                }
+            }
         }
 
         private _SqlRPC BuildPrepExec(CommandBehavior behavior)
         {
             Debug.Assert(System.Data.CommandType.Text == this.CommandType, "invalid use of sp_prepexec for stored proc invocation!");
             SqlParameter sqlParam;
-            const int systemParameterCount = 3;
-
-            int userParameterCount = CountSendableParameters(_parameters);
+            int j = 3;
+
+            int count = CountSendableParameters(_parameters);
 
             _SqlRPC rpc = null;
-            GetRPCObject(systemParameterCount, userParameterCount, ref rpc);
+            GetRPCObject(count + j, ref rpc);
 
             rpc.ProcID = TdsEnums.RPC_PROCID_PREPEXEC;
             rpc.rpcName = TdsEnums.SP_PREPEXEC;
 
             //@handle
-            sqlParam = rpc.systemParams[0];
-            sqlParam.SqlDbType = SqlDbType.Int;
+            sqlParam = new SqlParameter(null, SqlDbType.Int);
+            sqlParam.Direction = ParameterDirection.InputOutput;
             sqlParam.Value = _prepareHandle;
-            sqlParam.Size = 4;
-            sqlParam.Direction = ParameterDirection.InputOutput;
-            rpc.systemParamOptions[0] = TdsEnums.RPC_PARAM_BYREF;
+            rpc.parameters[0] = sqlParam;
+            rpc.paramoptions[0] = TdsEnums.RPC_PARAM_BYREF;
 
             //@batch_params
             string paramList = BuildParamList(_stateObj.Parser, _parameters);
-            sqlParam = rpc.systemParams[1];
-            sqlParam.SqlDbType = ((paramList.Length << 1) <= TdsEnums.TYPE_SIZE_LIMIT) ? SqlDbType.NVarChar : SqlDbType.NText;
-            sqlParam.Size = paramList.Length;
+            sqlParam = new SqlParameter(null, ((paramList.Length << 1) <= TdsEnums.TYPE_SIZE_LIMIT) ? SqlDbType.NVarChar : SqlDbType.NText, paramList.Length);
             sqlParam.Value = paramList;
+            rpc.parameters[1] = sqlParam;
 
             //@batch_text
             string text = GetCommandText(behavior);
-            sqlParam = rpc.systemParams[2];
-            sqlParam.SqlDbType = ((text.Length << 1) <= TdsEnums.TYPE_SIZE_LIMIT) ? SqlDbType.NVarChar : SqlDbType.NText;
-            sqlParam.Size = text.Length;
+            sqlParam = new SqlParameter(null, ((text.Length << 1) <= TdsEnums.TYPE_SIZE_LIMIT) ? SqlDbType.NVarChar : SqlDbType.NText, text.Length);
             sqlParam.Value = text;
-
-            SetUpRPCParameters(rpc, systemParameterCount, false, _parameters);
-
+            rpc.parameters[2] = sqlParam;
+
+            SetUpRPCParameters(rpc, j, false, _parameters);
             return rpc;
         }
 
@@ -3396,10 +3392,9 @@
         private void BuildRPC(bool inSchema, SqlParameterCollection parameters, ref _SqlRPC rpc)
         {
             Debug.Assert(this.CommandType == System.Data.CommandType.StoredProcedure, "Command must be a stored proc to execute an RPC");
-            int userParameterCount = CountSendableParameters(parameters);
-            GetRPCObject(0, userParameterCount, ref rpc);
-
-            rpc.ProcID = 0;
+            int count = CountSendableParameters(parameters);
+            GetRPCObject(count, ref rpc);
+
             rpc.rpcName = this.CommandText; // just get the raw command text
 
             SetUpRPCParameters(rpc, 0, inSchema, parameters);
@@ -3419,27 +3414,24 @@
         private _SqlRPC BuildExecute(bool inSchema)
         {
             Debug.Assert((int)_prepareHandle != -1, "Invalid call to sp_execute without a valid handle!");
-<<<<<<< HEAD
-            const int systemParameterCount = 1;
-=======
             int j = 1;
->>>>>>> 9ffaabbc
-
-            int userParameterCount = CountSendableParameters(_parameters);
+
+            int count = CountSendableParameters(_parameters);
 
             _SqlRPC rpc = null;
-            GetRPCObject(systemParameterCount, userParameterCount, ref rpc);
+            GetRPCObject(count + j, ref rpc);
+
+            SqlParameter sqlParam;
 
             rpc.ProcID = TdsEnums.RPC_PROCID_EXECUTE;
             rpc.rpcName = TdsEnums.SP_EXECUTE;
 
             //@handle
-            SqlParameter sqlParam = rpc.systemParams[0];
-            sqlParam.SqlDbType = SqlDbType.Int;
+            sqlParam = new SqlParameter(null, SqlDbType.Int);
             sqlParam.Value = _prepareHandle;
-            sqlParam.Direction = ParameterDirection.Input;
-
-            SetUpRPCParameters(rpc, systemParameterCount, inSchema, _parameters);
+            rpc.parameters[0] = sqlParam;
+
+            SetUpRPCParameters(rpc, j, inSchema, _parameters);
             return rpc;
         }
 
@@ -3453,21 +3445,20 @@
 
             Debug.Assert((int)_prepareHandle == -1, "This command has an existing handle, use sp_execute!");
             Debug.Assert(CommandType.Text == this.CommandType, "invalid use of sp_executesql for stored proc invocation!");
-            int systemParamCount;
+            int j;
             SqlParameter sqlParam;
 
-            int userParamCount = CountSendableParameters(parameters);
-            if (userParamCount > 0)
-            {
-                systemParamCount = 2;
+            int cParams = CountSendableParameters(parameters);
+            if (cParams > 0)
+            {
+                j = 2;
             }
             else
             {
-                systemParamCount = 1;
-            }
-
-            GetRPCObject(systemParamCount, userParamCount, ref rpc);
-
+                j = 1;
+            }
+
+            GetRPCObject(cParams + j, ref rpc);
             rpc.ProcID = TdsEnums.RPC_PROCID_EXECUTESQL;
             rpc.rpcName = TdsEnums.SP_EXECUTESQL;
 
@@ -3476,22 +3467,19 @@
             {
                 commandText = GetCommandText(behavior);
             }
-            sqlParam = rpc.systemParams[0];
-            sqlParam.SqlDbType = ((commandText.Length << 1) <= TdsEnums.TYPE_SIZE_LIMIT) ? SqlDbType.NVarChar : SqlDbType.NText;
-            sqlParam.Size = commandText.Length;
+            sqlParam = new SqlParameter(null, ((commandText.Length << 1) <= TdsEnums.TYPE_SIZE_LIMIT) ? SqlDbType.NVarChar : SqlDbType.NText, commandText.Length);
             sqlParam.Value = commandText;
-            sqlParam.Direction = ParameterDirection.Input;
-
-            if (userParamCount > 0)
+            rpc.parameters[0] = sqlParam;
+
+            if (cParams > 0)
             {
                 string paramList = BuildParamList(_stateObj.Parser, BatchRPCMode ? parameters : _parameters);
-                sqlParam = rpc.systemParams[1];
-                sqlParam.SqlDbType = ((paramList.Length << 1) <= TdsEnums.TYPE_SIZE_LIMIT) ? SqlDbType.NVarChar : SqlDbType.NText;
-                sqlParam.Size = paramList.Length;
+                sqlParam = new SqlParameter(null, ((paramList.Length << 1) <= TdsEnums.TYPE_SIZE_LIMIT) ? SqlDbType.NVarChar : SqlDbType.NText, paramList.Length);
                 sqlParam.Value = paramList;
+                rpc.parameters[1] = sqlParam;
 
                 bool inSchema = (0 != (behavior & CommandBehavior.SchemaOnly));
-                SetUpRPCParameters(rpc, systemParamCount, inSchema, parameters);
+                SetUpRPCParameters(rpc, j, inSchema, parameters);
             }
         }
 
